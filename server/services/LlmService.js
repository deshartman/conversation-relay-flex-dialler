/**
 * Service for managing interactions with OpenAI's LLM, handling conversation context, and processing tool calls. Extends EventEmitter to support event-based communication.
 */
const OpenAI = require('openai');
const EventEmitter = require('events');

const { TWILIO_FUNCTIONS_URL, OPENAI_API_KEY, OPENAI_MODEL } = process.env;


class LlmService extends EventEmitter {
    /**
     * Creates a new LLM service instance.
     * @param {string} promptContext - Initial system prompt context for the LLM
     * @param {ToolManifest} toolManifest - Manifest of available tools for the LLM
     */
    constructor(promptContext, toolManifest) {
        super();
        this.openai = new OpenAI(); // Implicitly uses OPENAI_API_KEY
        this.model = OPENAI_MODEL;
        this.promptContext = [
            { role: "system", content: promptContext },
        ];
        this.toolManifest = toolManifest.tools || [];
    }

    /**
     * Generates a response using the OpenAI API, handling both direct responses and tool calls.
     * @param {string} [role='user'] - The role of the message sender ('user' or 'system')
     * @param {string} prompt - The input prompt to generate a response for
     * @returns {Promise<ResponseContent>} Response object containing either text content or handoff data
     * @throws {Error} If there's an error in the OpenAI API call or tool execution
     */
    async generateResponse(role = 'user', prompt) {
        // console.log(`[LlmService] Generating response for role: ${role} with prompt: ${prompt}`);
        // Add the prompt as role user to the existing this.messages array
        this.promptContext.push({ role: role, content: prompt });
        // console.log(`[LlmService] Prompt Messages: ${JSON.stringify(this.promptContext, null, 4)}`);

        // Call the OpenAI API to generate a response
        try {
            const response = await this.openai.chat.completions.create({
                model: this.model,
                tools: this.toolManifest,
                messages: this.promptContext,
                stream: false,
            });

            // Get the Content or toolCalls array from the response
            const assistantMessage = response.choices[0]?.message;
            const toolCalls = assistantMessage?.tool_calls;

            // The response will be the use of a Tool or just a Response. If the toolCalls array is empty, then it is just a response
            if (toolCalls && toolCalls.length > 0) {
                // Add the assistant's message with tool_calls to messages
                this.promptContext.push(assistantMessage);

                // The toolCalls array will contain the tool name and the response content
                for (const toolCall of toolCalls) {
                    // Make the fetch request to the Twilio Functions URL with the tool name as the path and the tool arguments as the body
                    console.log(`[LlmService] Fetching Function tool: ${toolCall.function.name} at URL: ${TWILIO_FUNCTIONS_URL}/tools/${toolCall.function.name}`);

                    // Handle different tool calls using switch statement
                    switch (toolCall.function.name) {
                        case "live-agent-handoff":
                            console.log(`[LlmService] Live Agent Handoff tool call: ${toolCall.function.name}`);
                            const responseContent = {
                                type: "end",
                                handoffData: JSON.stringify({   // TODO: Why does this have to be stringified?
                                    reasonCode: "live-agent-handoff",
                                    reason: "Reason for the handoff",
                                    conversationSummary: "handing over to agent TODO: Summary of the conversation",
                                })
                            };
                            console.log(`[LlmService] Transfer to agent response: ${JSON.stringify(responseContent, null, 4)}`);
                            return responseContent;
<<<<<<< HEAD

                        case "send-dtmf": {
                            console.log(`[LlmService] Send DTMF call: ${toolCall.function.name}`);
                            // Call the tool to get the digit
                            const functionResponse = await fetch(`${TWILIO_FUNCTIONS_URL}/tools/${toolCall.function.name}`, {
                                method: 'POST',
                                headers: {
                                    'Content-Type': 'application/json',
                                },
                                body: toolCall.function.arguments,
                            });
                            const toolResult = await functionResponse.json();

                            // // Add the tool response to messages array
                            const toolResponse = {
                                role: "tool",
                                content: `DTMF digit sent: ${toolResult.dtmfDigit}`,
                                tool_call_id: toolCall.id
                            };
                            this.promptContext.push(toolResponse);

=======

                        case "send-dtmf": {
                            console.log(`[LlmService] Send DTMF call: ${toolCall.function.name}`);
                            // Call the tool to get the digit
                            const functionResponse = await fetch(`${TWILIO_FUNCTIONS_URL}/tools/${toolCall.function.name}`, {
                                method: 'POST',
                                headers: {
                                    'Content-Type': 'application/json',
                                },
                                body: toolCall.function.arguments,
                            });
                            const toolResult = await functionResponse.json();

                            // // Add the tool response to messages array
                            const toolResponse = {
                                role: "tool",
                                content: `DTMF digit sent: ${toolResult.dtmfDigit}`,
                                tool_call_id: toolCall.id
                            };
                            this.promptContext.push(toolResponse);

>>>>>>> 770875d7
                            // Now return the specific response from the LLM
                            const responseContent = {
                                "type": "sendDigits",
                                "digits": toolResult.dtmfDigit
                            };
                            console.log(`[LlmService] Transfer to agent response: ${JSON.stringify(responseContent, null, 4)}`);
                            return responseContent;
                        }
                        case "send-text":
                        // Fall through to default case to handle these tool calls with the existing function execution logic

                        default:
                            const functionResponse = await fetch(`${TWILIO_FUNCTIONS_URL}/tools/${toolCall.function.name}`, {
                                method: 'POST',
                                headers: {
                                    'Content-Type': 'application/json',
                                },
                                body: toolCall.function.arguments,
                            });

                            const toolResult = await functionResponse.json();
                            // Log the content type of the response
                            console.log(`[LlmService] Tool response: ${JSON.stringify(toolResult, null, 4)}`);
                            // Now take the result and pass it back to the LLM as a tool response
                            // console.log(`[LlmService] Tool response: ${toolCall.response}`);

                            // // Add the tool response to messages array
                            const toolResponse = {
                                role: "tool",
                                content: JSON.stringify(toolResult),
                                tool_call_id: toolCall.id
                            };
                            this.promptContext.push(toolResponse);

                            // After adding tool response, get the final response from the model
                            const finalResponse = await this.openai.chat.completions.create({
                                model: this.model,
                                messages: this.promptContext,
                                stream: false,
                            });

                            const assistantMessage = finalResponse.choices[0]?.message;
                            if (assistantMessage) {
                                this.promptContext.push(assistantMessage);

                                const responseContent = {
                                    type: "text",
                                    token: assistantMessage.content || "",
                                    last: true
                                };
                                return responseContent;
                            } else {
                                throw new Error('No response received from OpenAI');
                            }
                    }
                }
            } else {
                // If the toolCalls array is empty, then it is just a response
                this.promptContext.push(assistantMessage);

                const responseContent = {
                    type: "text",
                    token: assistantMessage?.content || "",
                    last: true
                };

                return responseContent;
            }
        } catch (error) {
            console.error('Error in LlmService:', error);
            throw error;
        }
    };

    /**
     * Insert message into Context only. No immediate response required. USed for live agent handling.
     * This would be used when an agent interjects on the conversation and the LLM needs to be updated with the new context.
     */
    async insertMessageIntoHistory(message) {
        this.promptContext.push({ role: 'system', content: message });
        console.log(`[LlmService] Inserted context message: ${message}`);
        const responseContent = {
            type: "text",
            token: message,
            last: true
        };

        return responseContent;
    }
}

module.exports = { LlmService };<|MERGE_RESOLUTION|>--- conflicted
+++ resolved
@@ -73,7 +73,6 @@
                             };
                             console.log(`[LlmService] Transfer to agent response: ${JSON.stringify(responseContent, null, 4)}`);
                             return responseContent;
-<<<<<<< HEAD
 
                         case "send-dtmf": {
                             console.log(`[LlmService] Send DTMF call: ${toolCall.function.name}`);
@@ -95,29 +94,6 @@
                             };
                             this.promptContext.push(toolResponse);
 
-=======
-
-                        case "send-dtmf": {
-                            console.log(`[LlmService] Send DTMF call: ${toolCall.function.name}`);
-                            // Call the tool to get the digit
-                            const functionResponse = await fetch(`${TWILIO_FUNCTIONS_URL}/tools/${toolCall.function.name}`, {
-                                method: 'POST',
-                                headers: {
-                                    'Content-Type': 'application/json',
-                                },
-                                body: toolCall.function.arguments,
-                            });
-                            const toolResult = await functionResponse.json();
-
-                            // // Add the tool response to messages array
-                            const toolResponse = {
-                                role: "tool",
-                                content: `DTMF digit sent: ${toolResult.dtmfDigit}`,
-                                tool_call_id: toolCall.id
-                            };
-                            this.promptContext.push(toolResponse);
-
->>>>>>> 770875d7
                             // Now return the specific response from the LLM
                             const responseContent = {
                                 "type": "sendDigits",
